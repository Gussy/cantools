import argparse
import importlib
<<<<<<< HEAD
import logging
import pathlib
=======
>>>>>>> 1444ccd5
import os
import pathlib
import sys

from . import j1939, logreader, tester
from .errors import Error
from .version import __version__

# Remove once less users are using the old package structure.
from . import database as db  # isort: skip

__author__ = 'Erik Moqvist'

class _ErrorSubparser:
    def __init__(self, subparser_name, error_message):
        self.subparser_name = subparser_name
        self.error_message = error_message

    def add_subparser(self, subparser_list):
        err_parser = \
            subparser_list.add_parser(self.subparser_name,
                                      description = self.error_message)
        err_parser.add_argument("args", nargs="*")

        err_parser.set_defaults(func=self._print_error)

    def _print_error(self, args):
        raise ImportError(self.error_message)

def _load_subparser(subparser_name, subparsers):
    """Load a subparser for a CLI command in a safe manner.

    i.e., if the subparser cannot be loaded due to an import error or
    similar, no exception is raised if another command was invoked on
    the CLI."""

    try:
        result = importlib.import_module(f'.subparsers.{subparser_name}',
                                         package='cantools')
        result.add_subparser(subparsers)

    except ImportError as e:
        result = _ErrorSubparser(subparser_name,
                                 f'Command "{subparser_name}" is unavailable: "{e}"')
        result.add_subparser(subparsers)

def _main():
    parser = argparse.ArgumentParser(
        description='Various CAN utilities.',
        formatter_class=argparse.ArgumentDefaultsHelpFormatter,
    )

    parser.add_argument('-d', '--debug', action='store_true')
    parser.add_argument('--version',
                        action='version',
                        version=__version__,
                        help='Print version information and exit.')

    # Workaround to make the subparser required in Python 3.
    subparsers = parser.add_subparsers(title='subcommands',
                                       dest='subcommand')
    subparsers.required = True


    # load all subparses which have a source file in the cantools
    # module's 'subparsers' sub-directory
    subparsers_dir = pathlib.Path(__file__).parent / 'subparsers'
    for cur_file_name in os.listdir(subparsers_dir):
        if cur_file_name.startswith('__'):
            continue

        if cur_file_name.endswith('.py'):
            subparser_name = cur_file_name[:-3]
            _load_subparser(subparser_name, subparsers)
        elif (subparsers_dir / cur_file_name / "__init__.py").is_file():
            subparser_name = cur_file_name
            _load_subparser(subparser_name, subparsers)

    args = parser.parse_args()

    if args.debug:
        logging.basicConfig(level=logging.DEBUG)
        args.func(args)
    else:
        try:
            args.func(args)
        except BaseException as e:
            sys.exit('error: ' + str(e))<|MERGE_RESOLUTION|>--- conflicted
+++ resolved
@@ -1,10 +1,6 @@
 import argparse
 import importlib
-<<<<<<< HEAD
 import logging
-import pathlib
-=======
->>>>>>> 1444ccd5
 import os
 import pathlib
 import sys
