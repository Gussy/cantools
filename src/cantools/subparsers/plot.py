
'''
Decode "candump" CAN frames or the output of "cantools decode"
read from standard input and plot them using matplotlib.
You can select which signals to plot by specifying them on the command line.
Each signal is one argument and has the pattern "[bo.]sg[:fmt]"
where bo is the name of the message, sg is the name of the signal
and fmt is the format of the graph.
The wildcards * (any number of any character)
and ? (exactly one arbitrary character)
can be used inside of sg and bo.
If bo is omitted it defaults to *.

fmt is passed to matplotlib and can be used to specify
the line style, markers and color.
For example the following values can be combined:
Line style:
    '-'  solid line style,
    '--' dashed line style,
    '-.' dash-dot line style and
    ':'  dotted line style.
Markers:
    '.' point marker,
    ',' pixel marker,
    'o' circle marker,
    's' square marker,
    'D' diamond marker,
    'x' x marker
    and many more.
Colors:
    'b' blue,
    'g' green,
    'r' red,
    'c' cyan,
    'm' magenta,
    'y' yellow,
    'k' black and
    'w' white.
    'C0'...'C9' the colors defined by the current style
https://matplotlib.org/api/_as_gen/matplotlib.pyplot.plot.html

If the first character of fmt is a '|' stem is used instead of plot.

Signals can be separated by a '-' to show them in different subplots.

Signals can be separated by a ',' to make them refer to different vertical axes in the same subplot.
I recommend using this with the option --auto-color-ylabels.

All signals (independent of the subplot and vertical axis) share the same horizontal axis.
'''

import argparse
import binascii
import datetime
import re
import struct
import sys

from argparse_addons import Integer

try:
    from matplotlib import pyplot as plt
except ImportError:
    plt = None  # type: ignore[assignment,unused-ignore]

from .. import database, errors
from ..database.namedsignalvalue import NamedSignalValue

PYPLOT_BASE_COLORS = "bgrcmykwC"


class MatplotlibNotInstalledError(errors.Error):

    def __init__(self):
        super().__init__("The matplotlib package not installed and is required "
                         "for producing plots.")


if plt is not None:
    #TODO: I am not allowing "%H:%M" as input (for --start or --stop) because it could be misinterpreted as "%M:%S". Should this output format be changed?
    # I don't think the ambiguity is a problem for the output because if it is not obvious from the context it can be easily clarified with --xlabel.
    # However, it seems very unintuitive if the same format which is used for output is not allowed for input.
    # If you do change it, remember to uncomment the tests in test_plot_unittests.py.
    plt.rcParams["date.autoformatter.hour"] = "%H:%M"
    plt.rcParams["date.autoformatter.minute"] = "%H:%M"
    plt.rcParams["date.autoformatter.microsecond"] = "%H:%M:%S.%f"


# Matches 'candump' output, i.e. "vcan0  1F0   [8]  00 00 00 00 00 00 1B C1".
RE_CANDUMP = re.compile(r'^\s*(?:\((?P<time>.*?)\))?\s*\S+\s+(?P<frameid>[0-9A-F]+)\s*\[\d+\]\s*(?P<data>[0-9A-F ]*)(?:\s*::.*)?$')
# Matches 'cantools decode' output, i.e. ")" or "   voltage: 0 V,".
RE_DECODE = re.compile(r'\w+\(|\s+\w+:\s+[0-9.+-]+(\s+.*)?,?|\)')
# Matches 'candump -l' (or -L) output, i.e. "(1594172461.968006) vcan0 1F0#0000000000001BC1"
<<<<<<< HEAD
RE_CANDUMP_LOG = re.compile(r'^\((?P<time>\d+\.\d+)\)\s+\S+\s+(?P<frameid>[\dA-F]+)#(?P<data>[\dA-F]*)$')
# Matches the PEAK CAN TRC file format, i.e. "     1)         3.0  Rx         01F0  8  00 00 00 00 00 00 1B C1 ".
RE_TRC = re.compile(r'^\s*\d+\)\s+(?P<time>\d+(\.?\d?))\s+Rx\s+(?P<frameid>[\dA-F]+)\s+\d?\s+(?P<data>[0-9A-F ]*)$', flags=re.ASCII)
RE_TRC_COMMENT = re.compile(r'^;')
=======
RE_CANDUMP_LOG = re.compile(r'^\((?P<time>\d+\.\d+)\)\s+\S+\s+(?P<frameid>[\dA-F]+)#(?P<data>[\dA-F]*)(\s+[RT])?$')
>>>>>>> 724eae51


def _mo_unpack(mo):
    '''extract the data from a re match object'''
    timestamp = mo.group('time')
    frame_id = mo.group('frameid')
    frame_id = '0' * (8 - len(frame_id)) + frame_id
    frame_id = binascii.unhexlify(frame_id)
    frame_id = struct.unpack('>I', frame_id)[0]
    data = mo.group('data')
    data = data.replace(' ', '')
    data = binascii.unhexlify(data)

    return timestamp, frame_id, data

class TimestampParser:

    '''
    Parses the values for the horizontal axis
    and generates the corresponding axis label.
    Preferably timestamps are used but if none
    are given it falls back to line numbers.
    '''

    # candump -ta, -tz and -td have the same timestamp syntax: a floating number in seconds.
    # In case of -td using timestamps does not seem useful and a user should use --line-numbers.
    # The following constant shall distinguish between -ta and -tz.
    # If the first timestamp is bigger than THRESHOLD_ABSOLUTE_SECONDS I am assuming -ta is used
    # and convert timestamps to datetime objects which will print a date.
    # Otherwise I'll assume -tz is used and format them using timedelta objects.
    # I am not using zero to compare against in case the beginning of the log file is stripped.
    THRESHOLD_ABSOLUTE_SECONDS = 60*60*24*7

    FORMAT_ABSOLUTE_TIMESTAMP = "%Y-%m-%d %H:%M:%S.%f"

    def __init__(self, args):
        self.use_timestamp = None
        self.relative = None
        self._parse_timestamp = None
        self.first_timestamp = None
        self.args = args

    def init_start_stop(self, x0):
        if self.use_timestamp and self.relative:
            parse = self.parse_user_input_relative_time
        elif self.use_timestamp:
            parse = self.parse_user_input_absolute_time
        else:
            def parse(s, _x0):
                return int(s)

        if self.args.start is not None:
            self.args.start = parse(self.args.start, x0)
            x0 = self.args.start
            self.first_timestamp = x0
        if self.args.stop is not None:
            self.args.stop = parse(self.args.stop, x0)

    def parse_user_input_relative_time(self, user_input, first_timestamp):
        try:
            return float(user_input)
        except ValueError:
            pass

        patterns_hour = ['%H:%M:', '%H:%M:%S', '%H:%M:%S.%f']
        patterns_minute = [':%M:%S', '%M:%S.', '%M:%S.%f']
        patterns_day = ['%d day', '%d days']

        day_time_sep = ', '
        for pattern_day in tuple(patterns_day):
            for pattern_time in ['%H:%M']+patterns_hour:
                patterns_day.append(pattern_day+day_time_sep+pattern_time)

        for pattern in patterns_minute + patterns_hour + patterns_day:
            t = self.strptimedelta_in_seconds(user_input, pattern)
            if t is not None:
                return t

        raise ValueError("Failed to parse relative time %r.\n\nPlease note that an input like 'xx:xx' is ambiguous. It could be either 'HH:MM' or 'MM:SS'. Please specify what you want by adding a leading or trailing colon: 'HH:MM:' or ':MM:SS' (or 'MM:SS.')." % user_input)

    def strptimedelta_in_seconds(self, user_input, pattern):
        '''
        Parse the string representation of a time delta object.
        Return value: int in seconds or None if parsing failed.
        '''
        # I cannot use `datetime.datetime.strptime(user_input, pattern) - datetime.datetime.strptime("", "")` because it treats no day as 1 day
        p = pattern
        p = p.replace('%H', '{hour}')
        p = p.replace('%M', '{min}')
        p = p.replace('%S', '{s}')
        p = p.replace('%f', '{ms}')
        p = p.replace('%d', '{day}')
        p = re.escape(p)
        p = p.replace(r'\{hour\}', '(?P<hour>[0-9][0-9]?)')
        p = p.replace(r'\{min\}', '(?P<min>[0-9][0-9]?)')
        p = p.replace(r'\{s\}', '(?P<s>[0-9][0-9]?)')
        p = p.replace(r'\{ms\}', '(?P<ms>[0-9]+)')
        p = p.replace(r'\{day\}', '(?P<day>[0-9][0-9]?)')
        p += '$'
        m = re.match(p, user_input)
        if m is None:
            return None

        d = m.groupdict('0')
        seconds = float(d.pop('s','0') + '.' + d.pop('ms','0'))
        d = {key:int(d[key]) for key in d}
        return ((d.pop('day',0)*24 + d.pop('hour',0))*60 + d.pop('min',0))*60 + seconds

    def parse_user_input_absolute_time(self, user_input, first_timestamp):
        patterns_year = ['%Y-%m-%d', '%d.%m.%Y']
        patterns_month = ['%m-%d', '%d.%m.']
        patterns_day = ['%d.']
        patterns_hour = ['%H:%M:', '%H:%M:%S', '%H:%M:%S.%f']
        patterns_minute = [':%M:%S', '%M:%S.', '%M:%S.%f']
        patterns_second = ['%S', '%S.%f']

        date_time_sep = ' '
        for patterns in (patterns_year, patterns_month, patterns_day):
            for pattern_date in tuple(patterns):
                for pattern_time in ['%H:%M']+patterns_hour:
                    patterns.append(pattern_date+date_time_sep+pattern_time)

        patterns_year.append('%Y-%m')

        for attrs, patterns in [
            (['year', 'month', 'day', 'hour', 'minute'], patterns_second),
            (['year', 'month', 'day', 'hour'], patterns_minute),
            (['year', 'month', 'day'], patterns_hour),
            (['year', 'month'], patterns_day),
            (['year'], patterns_month),
            ([], patterns_year),
        ]:
            for p in patterns:
                try:
                    out = datetime.datetime.strptime(user_input, p)
                except ValueError:
                    pass
                else:
                    kw = {a:getattr(first_timestamp,a) for a in attrs}
                    out = out.replace(**kw)
                    return out

        raise ValueError("Failed to parse absolute time %r.\n\nPlease note that an input like 'xx:xx' is ambiguous. It could be either 'HH:MM' or 'MM:SS'. Please specify what you want by adding a leading or trailing colon: 'HH:MM:' or ':MM:SS' (or 'MM:SS.')." % user_input)

    def first_parse_timestamp(self, timestamp, linenumber):
        if timestamp is None:
            self.use_timestamp = False
            return linenumber

        try:
            out = self.parse_absolute_timestamp(timestamp)
            self.use_timestamp = True
            self.relative = False
            self.first_timestamp = out
            self._parse_timestamp = self.parse_absolute_timestamp
            return out
        except ValueError:
            pass

        try:
            if float(timestamp) > self.THRESHOLD_ABSOLUTE_SECONDS:
                out = self.parse_absolute_seconds(timestamp)
                self.relative = False
                self.first_timestamp = out
                self._parse_timestamp = self.parse_absolute_seconds
            else:
                out = self.parse_seconds(timestamp)
                self.relative = True
                self._parse_timestamp = self.parse_seconds

            self.use_timestamp = True
            return out
        except ValueError:
            pass

        self.use_timestamp = False
        return linenumber

    def parse_timestamp(self, timestamp, linenumber):
        if self.use_timestamp is None:
            x = self.first_parse_timestamp(timestamp, linenumber)
            self.init_start_stop(x)
            return x

        if self.use_timestamp:
            return self._parse_timestamp(timestamp)
        else:
            return linenumber

    def parse_absolute_timestamp(self, timestamp):
        return datetime.datetime.strptime(timestamp, self.FORMAT_ABSOLUTE_TIMESTAMP)

    @staticmethod
    def parse_absolute_seconds(timestamp):
        return datetime.datetime.fromtimestamp(float(timestamp))

    @staticmethod
    def parse_seconds(timestamp):
        return float(timestamp)

    def get_label(self):
        if self.use_timestamp:
            if self.relative:
                label = "relative time"
            else:
                label = "absolute time"
        else:
            label = "line number"

        if isinstance(self.first_timestamp, datetime.datetime):
            label += self.first_timestamp.strftime(" (start: %d.%m.%Y)")

        return label

def _do_decode(args):
    '''
    The entry point of the program.
    It iterates over all input lines, parses them
    and passes the data to a Plotter object.
    '''
    if plt is None:
        raise MatplotlibNotInstalledError()

    if args.list_styles:
        print("available matplotlib styles:")
        for style in plt.style.available:
            print("- %s" % style)
        return

    if args.show_errors:
        args.show_invalid_syntax = True
        args.show_unknown_frames = True
        args.show_invalid_data = True
    if args.quiet:
        args.ignore_invalid_syntax = True
        args.ignore_unknown_frames = True
        args.ignore_invalid_data = True

    dbase = database.load_file(args.database,
                               encoding=args.encoding,
                               frame_id_mask=args.frame_id_mask,
                               prune_choices=args.prune,
                               strict=not args.no_strict)
    re_format = None
    timestamp_parser = TimestampParser(args)
    if args.show_invalid_syntax:
        # we cannot use a timestamp if we have failed to parse the line
        timestamp_parser.use_timestamp = False
    if args.line_numbers:
        timestamp_parser.use_timestamp = False

    if args.style is not None:
        plt.style.use(args.style)

    plotter = Plotter(dbase, args)

    line_number = 1
    while True:
        line = sys.stdin.readline()

        # Break at EOF.
        if not line:
            break

        line = line.strip('\r\n')
        if not line:
            continue

        # Auto-detect on first valid line.
        if re_format is None:
            for regex in (RE_CANDUMP, RE_CANDUMP_LOG, RE_TRC):
                mo = regex.match(line)
                if mo:
                    re_format = regex
                    break
        else:
            mo = re_format.match(line)

        if mo:
            timestamp, frame_id, data = _mo_unpack(mo)
            timestamp = timestamp_parser.parse_timestamp(timestamp, line_number)
            if args.start is not None and timestamp < args.start:
                line_number += 1
                continue
            elif args.stop is not None and timestamp > args.stop:
                break
            plotter.add_msg(timestamp, frame_id, data)
        elif RE_DECODE.match(line) or RE_TRC_COMMENT.match(line):
            continue
        else:
            plotter.failed_to_parse_line(line_number, line)

        line_number += 1

    plotter.plot(timestamp_parser.get_label())


class Plotter:

    '''
    Decodes the data received from _do_decode further
    and stores them in a Signals object.
    Shows or exports the data plotted by Signals.
    '''

    # ------- initialization -------

    def __init__(self, dbase, args):
        self.dbase = dbase
        self.decode_choices = not args.no_decode_choices
        self.show_invalid_syntax = args.show_invalid_syntax
        self.show_unknown_frames = args.show_unknown_frames
        self.show_invalid_data = args.show_invalid_data
        self.ignore_invalid_syntax = args.ignore_invalid_syntax
        self.ignore_unknown_frames = args.ignore_unknown_frames
        self.ignore_invalid_data = args.ignore_invalid_data
        self.output_filename = args.output_file
        self.signals = Signals(args.signals, args.case_sensitive, args.break_time, args, args.auto_color_ylabels)

        self.x_invalid_syntax = []
        self.x_unknown_frames = []
        self.x_invalid_data = []

    # ------- while reading data -------

    def add_msg(self, timestamp, frame_id, data):
        try:
            message = self.dbase.get_message_by_frame_id(frame_id)
        except KeyError:
            if self.show_unknown_frames:
                self.x_unknown_frames.append(timestamp)
            if not self.ignore_unknown_frames:
                print(f'Unknown frame id {frame_id} (0x{frame_id:x})')
            return

        try:
            decoded_signals = message.decode(data, self.decode_choices)
        except Exception as e:
            if self.show_invalid_data:
                self.x_invalid_data.append(timestamp)
            if not self.ignore_invalid_data:
                print(f'Failed to parse data of frame id {frame_id} (0x{frame_id:x}): {e}')
            return

        for signal in decoded_signals:
            x = timestamp
            y = decoded_signals[signal]
            if isinstance(y, NamedSignalValue):
                y = str(y)
            signal = message.name + '.' + signal
            self.signals.add_value(signal, x, y)

    def failed_to_parse_line(self, timestamp, line):
        if self.show_invalid_syntax:
            self.x_invalid_syntax.append(timestamp)
        if not self.ignore_invalid_syntax:
            print("Failed to parse line: %r" % line)

    # ------- at end -------

    def plot(self, xlabel):
        self.signals.plot(xlabel, self.x_invalid_syntax, self.x_unknown_frames, self.x_invalid_data)
        if self.output_filename:
            plt.savefig(self.output_filename)
            print("Result written to %s" % self.output_filename)
        else:
            plt.show()

class Signals:

    '''
    Parses the command line options which signals should be plotted
    and saves the corresponding values in Graph objects.
    Automatically inserts None values as specified by break_time.
    Plots the values using matplotlib.pyplot.
    '''

    # added between signal names used as default ylabel
    YLABEL_SEP = ', '

    # before re.escape
    SEP_SUBPLOT = '-'
    SEP_AXES = ','

    SEP_FMT = ':'
    FMT_STEM = '|'

    # after re.escape
    SEP_SG = re.escape('.')

    WILDCARD_MANY = re.escape('*')
    WILDCARD_ONE  = re.escape('?')

    COLOR_INVALID_SYNTAX = '#ff0000'
    COLOR_UNKNOWN_FRAMES = '#ffab00'
    COLOR_INVALID_DATA   = '#ff00ff'
    ERROR_LINEWIDTH = 1

    FIRST_SUBPLOT = 1
    FIRST_AXIS = 0

    # ------- initialization -------

    def __init__(self, signals, case_sensitive, break_time, global_subplot_args, auto_color_ylabels):
        self.args = signals
        self.global_subplot_args = global_subplot_args
        self.signals = []
        self.values = {}
        self.re_flags = 0 if case_sensitive else re.I
        self.break_time = break_time
        self.break_time_uninit = True
        self.subplot = self.FIRST_SUBPLOT
        self.subplot_axis = self.FIRST_AXIS
        self.subplot_args = {}
        self.subplot_argparser = argparse.ArgumentParser()
        self.subplot_argparser.add_argument('signals', nargs='*')
        add_subplot_options(self.subplot_argparser)

        i0 = 0
        while True:
            try:
                i1 = signals.index(self.SEP_SUBPLOT, i0)
            except ValueError:
                i1 = None

            try:
                i12 = signals.index(self.SEP_AXES, i0)
            except ValueError:
                i12 = None
            if i1 is None or i12 is not None and i12 < i1:
                i1 = i12

            subplot_signals = signals[i0:i1]
            subplot_args = self.subplot_argparser.parse_args(subplot_signals)
            if auto_color_ylabels and subplot_args.color is None:
                subplot_args.color = "C%s" % self.subplot_axis
            self.subplot_args[(self.subplot, self.subplot_axis)] = subplot_args
            self._ylabel = ""
            for sg in subplot_args.signals:
                self.add_signal(sg)
            if subplot_args.ylabel is None and self._ylabel:
                subplot_args.ylabel = self._ylabel

            if i1 is None:
                break

            if signals[i1] == self.SEP_SUBPLOT:
                self.subplot += 1
                self.subplot_axis = self.FIRST_AXIS
            else:
                self.subplot_axis += 1
            i0 = i1 + 1

        if not self.signals:
            self.add_signal('*')

        self.compile_reo()

    def init_break_time(self, datatype):
        if self.break_time <= 0:
            self.break_time = None
        elif datatype == datetime.datetime:
            self.half_break_time = datetime.timedelta(seconds=self.break_time/2)
            self.break_time = datetime.timedelta(seconds=self.break_time)
        else:
            self.half_break_time = self.break_time / 2
        self.break_time_uninit = False

    def add_signal(self, signal):
        if self.SEP_FMT in signal:
            signal, fmt = signal.split(self.SEP_FMT, 1)
            if fmt.startswith(self.FMT_STEM):
                fmt = fmt[len(self.FMT_STEM):]
                plt_func = 'stem'
            else:
                plt_func = 'plot'
        else:
            fmt = ''
            plt_func = 'plot'

        if self._ylabel:
            self._ylabel += self.YLABEL_SEP
        self._ylabel += signal

        signal = re.escape(signal)
        if self.SEP_SG not in signal:
            signal = self.WILDCARD_MANY + self.SEP_SG + signal
        signal = signal.replace(self.WILDCARD_MANY, '.*')
        signal = signal.replace(self.WILDCARD_ONE, '.')
        signal += '$'
        reo = re.compile(signal, self.re_flags)

        sgo = Signal(reo, self.subplot, self.subplot_axis, plt_func, fmt)
        self.signals.append(sgo)

    def compile_reo(self):
        self.reo = re.compile('|'.join(sg.reo.pattern for sg in self.signals), re.I)

    # ------- while reading data -------

    def add_value(self, signal, x, y):
        if not self.is_displayed_signal(signal):
            return

        if signal not in self.values:
            graph = Graph()
            self.values[signal] = graph
        else:
            graph = self.values[signal]
            last_x = graph.x[-1]
            if self.break_time_uninit:
                self.init_break_time(type(x))
            if self.break_time and last_x + self.break_time < x:
                x_break = last_x + self.half_break_time
                graph.x.append(x_break)
                graph.y.append(None)
        graph.x.append(x)
        graph.y.append(y)

    def is_displayed_signal(self, signal):
        return self.reo.match(signal)

    # ------- at end -------

    SUBPLOT_DIRECT_NAMES = ('title', 'ylabel')
    def plot(self, xlabel, x_invalid_syntax, x_unknown_frames, x_invalid_data):
        self.default_xlabel = xlabel
        splot = None
        last_subplot = self.FIRST_SUBPLOT - 1
        last_axis = None
        axis_format_uninitialized = True
        sorted_signal_names = sorted(self.values.keys())
        self.legend_handles = []
        self.legend_labels = []
        for sgo in self.signals:
            if sgo.subplot > last_subplot:
                if splot is None:
                    axes = None
                else:
                    axes = splot.axes
                    self.finish_subplot(splot, self.subplot_args[(last_subplot, last_axis)])

                splot = plt.subplot(self.subplot, 1, sgo.subplot, sharex=axes)

                last_subplot = sgo.subplot
                last_axis = sgo.axis
            elif sgo.axis > last_axis:
                self.finish_axis(splot, self.subplot_args[(last_subplot, last_axis)])
                splot = splot.twinx()
                last_axis = sgo.axis

            plotted = False
            for signal_name in sorted_signal_names:
                graph = self.values[signal_name]
                if not sgo.match(signal_name):
                    continue
                if graph.plotted_signal:
                    if not self.is_replotting_desired(sgo, graph.plotted_signal):
                        continue
                else:
                    graph.plotted_signal = sgo

                x = graph.x
                y = graph.y
                if axis_format_uninitialized and x:
                    if isinstance(x[0], float):
                        splot.axes.xaxis.set_major_formatter(lambda x,pos: str(datetime.timedelta(seconds=x)))
                    axis_format_uninitialized = False
                plt_func = getattr(splot, sgo.plt_func)
                container = plt_func(x, y, sgo.fmt, label=signal_name)
                color = self.subplot_args[(sgo.subplot, sgo.axis)].color
                if color is not None and self.contains_no_color(sgo.fmt):
                    for line in container:
                        line.set_color(color)
                plotted = True

            if not plotted:
                print(f"WARNING: signal {sgo.reo.pattern!r} with format {sgo.fmt!r} was not plotted.")

        self.plot_error(splot, x_invalid_syntax, 'invalid syntax', self.COLOR_INVALID_SYNTAX)
        self.plot_error(splot, x_unknown_frames, 'unknown frames', self.COLOR_UNKNOWN_FRAMES)
        self.plot_error(splot, x_invalid_data, 'invalid data', self.COLOR_INVALID_DATA)
        self.finish_subplot(splot, self.subplot_args[(last_subplot, last_axis)])

    def finish_axis(self, splot, subplot_args):
        kw = {key:val for key,val in vars(subplot_args).items() if val is not None and key in self.SUBPLOT_DIRECT_NAMES}
        for key in self.SUBPLOT_DIRECT_NAMES:
            if key not in kw:
                val = getattr(self.global_subplot_args, key)
                if val is not None:
                    kw[key] = val
        if kw:
            splot.set(**kw)

        if subplot_args.xlabel is not None:
            xlabel = subplot_args.xlabel
        elif self.global_subplot_args.xlabel is not None:
            xlabel = self.global_subplot_args.xlabel
        else:
            xlabel = self.default_xlabel
        splot.set_xlabel(xlabel)

        if subplot_args.ymin is None:
            subplot_args.ymin = self.global_subplot_args.ymin
        if subplot_args.ymax is None:
            subplot_args.ymax = self.global_subplot_args.ymax
        if subplot_args.ymin is not None or subplot_args.ymax is not None:
            splot.axes.set_ylim(subplot_args.ymin, subplot_args.ymax)

        if subplot_args.color is not None:
            splot.yaxis.label.set_color(subplot_args.color)
            splot.tick_params(axis='y', which='both', colors=subplot_args.color)

        handles, labels = splot.get_legend_handles_labels()
        self.legend_handles.extend(handles)
        self.legend_labels.extend(labels)

    def finish_subplot(self, splot, subplot_args):
        self.finish_axis(splot, subplot_args)
        splot.legend(self.legend_handles, self.legend_labels)
        self.legend_handles = []
        self.legend_labels = []

    def contains_no_color(self, fmt):
        for c in fmt:
            if c in PYPLOT_BASE_COLORS:
                return False
        return True

    def plot_error(self, splot, xs, label, color):
        if xs:
            label += " (%s)" % len(xs)
            xs = iter(xs)
            splot.axvline(next(xs), color=color, linewidth=self.ERROR_LINEWIDTH, label=label)
            for x in xs:
                splot.axvline(x, color=color, linewidth=self.ERROR_LINEWIDTH)

    def is_replotting_desired(self, current_signal, previously_plotted_signal):
        if current_signal.reo.pattern == previously_plotted_signal.reo.pattern:
            # if the user bothers to type out the same regex twice
            # it is probably intended to be plotted twice
            return True
        if '.' not in current_signal.reo.pattern:
            # if the user bothers to type out a complete signal name without wildcards
            # he/she probably means to plot this signal even if it has been plotted already
            return True

        return False


class Signal:

    '''
    Stores meta information about signals to be plotted:
    - a regex matching all signals it refers to
    - the format how it should be plotted
    - the subplot in which to display the signal

    It does *not* store the values to be plotted.
    They are stored in Graph.
    Signal and Graph have a one-to-many-relationship.
    '''

    # ------- initialization -------

    def __init__(
        self, reo: "re.Pattern[str]",
        subplot: int,
        axis: int,
        plt_func: str,
        fmt: str,
    ) -> None:
        self.reo = reo
        self.subplot = subplot
        self.axis = axis
        self.plt_func = plt_func
        self.fmt = fmt

    # ------- while reading data -------

    def match(self, signal):
        return self.reo.match(signal)

class Graph:

    '''
    A container for the values to be plotted.
    The corresponding signal names are the keys in Signals.values.
    The format how to plot this data is stored in Signals.signals (a list of Signal objects).

    plotted_signal stores a Signal object with which this graph has been plotted already
    to avoid undesired replotting of the same data in case the user gives two regex
    matching the same signal, one more specific to match a certain signal with a special format
    and one more generic matching the rest with another format.
    '''

    __slots__ = ('x', 'y', 'plotted_signal')

    def __init__(self):
        self.x = []
        self.y = []
        self.plotted_signal = None


class RawDescriptionArgumentDefaultsHelpFormatter(
    argparse.RawDescriptionHelpFormatter, argparse.ArgumentDefaultsHelpFormatter):
    pass


def add_subparser(subparsers):
    '''
    Is called from ../__init__.py.
    It adds the options for this subprogram to the argparse parser.
    It sets the entry point for this subprogram by setting a default values for func.
    '''
    plot_parser = subparsers.add_parser(
        'plot',
        description=__doc__,
        formatter_class=RawDescriptionArgumentDefaultsHelpFormatter)
    plot_parser.add_argument(
        '-c', '--no-decode-choices',
        action='store_true',
        help='Do not convert scaled values to choice strings.')
    plot_parser.add_argument(
        '-e', '--encoding',
        help='File encoding of dbc file.')
    plot_parser.add_argument(
        '-m', '--frame-id-mask',
        type=Integer(0),
        help=('Only compare selected frame id bits to find the message in the '
              'database. By default the candump and database frame ids must '
              'be equal for a match.'))
    plot_parser.add_argument(
        '-I', '--case-sensitive',
        action='store_true',
        help='Match the signal names case sensitive.')
    plot_parser.add_argument(
        '-l', '--line-numbers',
        action='store_true',
        help='Use line numbers instead of time stamps on the horizontal axis (useful with `candump -td`).')
    plot_parser.add_argument(
        '-t', '--break-time',
        default=100,
        type=float,
        help=('If the time distance between two consecutive signals is longer than this value '
              'the line in the plot will be interrupted. The value is given in seconds '
              '(if timestamps are used) or input lines (if line numbers are used). '
              '-1 means infinite. '))

    plot_parser.add_argument(
        '--show-invalid-syntax',
        action='store_true',
        help='Show a marker for lines which could not be parsed. This implies -l.')
    plot_parser.add_argument(
        '--show-unknown-frames',
        action='store_true',
        help='Show a marker for messages which are not contained in the database file.')
    plot_parser.add_argument(
        '--show-invalid-data',
        action='store_true',
        help='Show a marker for messages with data which could not be parsed.')
    plot_parser.add_argument(
        '-s', '--show-errors',
        action='store_true',
        help='Show all error messages in the plot. This is an abbreviation for all --show-* options. This implies -l.')

    plot_parser.add_argument(
        '--ignore-invalid-syntax',
        action='store_true',
        help='Don\'t print an error message for lines which could not be parsed.')
    plot_parser.add_argument(
        '--ignore-unknown-frames',
        action='store_true',
        help='Don\'t print an error message for messages which are not contained in the database file.')
    plot_parser.add_argument(
        '--ignore-invalid-data',
        action='store_true',
        help='Don\'t print an error message for messages with data which could not be parsed.')
    plot_parser.add_argument(
        '-q', '--quiet',
        action='store_true',
        help='Don\'t print any error messages. This is an abbreviation for all --ignore-* options.')

    plot_parser.add_argument(
        '-o', '--output-file',
        help='A file to write the plot to instead of displaying it in a window.')

    plot_parser.add_argument(
        '-ss', '--start',
        help='A start time or line number. Everything before is ignored. '
             'This filters the lines/messages to be processed. It does *not* set the minimum value of the x-axis.')
    plot_parser.add_argument(
        '-to', '--stop',
        help='An end time or line number. Everything after is ignored. '
             'This filters the lines/messages to be processed. It does *not* set the maximum value of the x-axis.')

    plot_parser.add_argument(
        '--style',
        help='The matplotlib style to be used.')
    plot_parser.add_argument(
        '--list-styles',
        action='store_true',
        help='Print all available matplotlib styles without drawing a plot.')
    plot_parser.add_argument(
        '-ac', '--auto-color-ylabels',
        action='store_true',
        help='This is equivalent to applying --color C0 to the first y-axis, --color C1 to the second and so on.')
    plot_parser.add_argument(
        '--prune',
        action='store_true',
        help='Try to shorten the names of named signal choices.')
    plot_parser.add_argument(
        '--no-strict',
        action='store_true',
        help='Skip database consistency checks.')

    plot_parser.add_argument(
        'database',
        help='Database file.')
    plot_parser.add_argument(
        'signals',
        nargs='*',
        help='The signals to be plotted.')
    plot_parser.set_defaults(func=_do_decode)

    subplot_arggroup = plot_parser.add_argument_group('subplot arguments',
        '''\
The following options can be used to configure the subplots/axes.
If they shall apply to a specific subplot/axis they must be placed among the signals for that subplot/axis and a -- must mark the end of the global optional arguments.
Otherwise they are used as default value for each subplot/axis.
''')
    add_subplot_options(subplot_arggroup)

def add_subplot_options(arg_group):
    arg_group.add_argument('--title')
    arg_group.add_argument('--color',
        help='The color to be used for the y-label and the signals (unless a different color is given for the signal). '
             'All string formats explained in the following link are allowed: https://matplotlib.org/tutorials/colors/colors.html')
    arg_group.add_argument('--xlabel')
    arg_group.add_argument('--ylabel')
    arg_group.add_argument('--ymin', type=float)
    arg_group.add_argument('--ymax', type=float)
    return arg_group<|MERGE_RESOLUTION|>--- conflicted
+++ resolved
@@ -91,14 +91,10 @@
 # Matches 'cantools decode' output, i.e. ")" or "   voltage: 0 V,".
 RE_DECODE = re.compile(r'\w+\(|\s+\w+:\s+[0-9.+-]+(\s+.*)?,?|\)')
 # Matches 'candump -l' (or -L) output, i.e. "(1594172461.968006) vcan0 1F0#0000000000001BC1"
-<<<<<<< HEAD
-RE_CANDUMP_LOG = re.compile(r'^\((?P<time>\d+\.\d+)\)\s+\S+\s+(?P<frameid>[\dA-F]+)#(?P<data>[\dA-F]*)$')
+RE_CANDUMP_LOG = re.compile(r'^\((?P<time>\d+\.\d+)\)\s+\S+\s+(?P<frameid>[\dA-F]+)#(?P<data>[\dA-F]*)(\s+[RT])?$')
 # Matches the PEAK CAN TRC file format, i.e. "     1)         3.0  Rx         01F0  8  00 00 00 00 00 00 1B C1 ".
 RE_TRC = re.compile(r'^\s*\d+\)\s+(?P<time>\d+(\.?\d?))\s+Rx\s+(?P<frameid>[\dA-F]+)\s+\d?\s+(?P<data>[0-9A-F ]*)$', flags=re.ASCII)
 RE_TRC_COMMENT = re.compile(r'^;')
-=======
-RE_CANDUMP_LOG = re.compile(r'^\((?P<time>\d+\.\d+)\)\s+\S+\s+(?P<frameid>[\dA-F]+)#(?P<data>[\dA-F]*)(\s+[RT])?$')
->>>>>>> 724eae51
 
 
 def _mo_unpack(mo):
